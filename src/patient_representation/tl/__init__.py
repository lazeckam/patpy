from .basic import (
<<<<<<< HEAD
    PILOT,
    CellGroupComposition,
=======
    MOFA,
    PILOT,
    CellTypePseudobulk,
    CellTypesComposition,
>>>>>>> 62747cfb
    DiffusionEarthMoverDistance,
    GroupedPseudobulk,
    MrVI,
<<<<<<< HEAD
    Pseudobulk,
=======
>>>>>>> 62747cfb
    RandomVector,
    SCPoli,
    WassersteinTSNE,
    correlate_cell_type_expression,
    correlate_composition,
    describe_metadata,
)
from .evaluation import evaluate_representation<|MERGE_RESOLUTION|>--- conflicted
+++ resolved
@@ -1,20 +1,11 @@
 from .basic import (
-<<<<<<< HEAD
-    PILOT,
     CellGroupComposition,
-=======
-    MOFA,
-    PILOT,
-    CellTypePseudobulk,
-    CellTypesComposition,
->>>>>>> 62747cfb
     DiffusionEarthMoverDistance,
     GroupedPseudobulk,
+    MOFA,
     MrVI,
-<<<<<<< HEAD
+    PILOT,
     Pseudobulk,
-=======
->>>>>>> 62747cfb
     RandomVector,
     SCPoli,
     WassersteinTSNE,
