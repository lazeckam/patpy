import warnings

import numpy as np
import pandas as pd
import scanpy as sc
import scipy
import seaborn as sns

from patient_representation.pp import (
    extract_metadata,
    fill_nan_distances,
    filter_small_cell_types,
    filter_small_samples,
    is_count_data,
    subsample,
)
from patient_representation.tl._types import _EVALUATION_METHODS


def valid_aggregate(aggregate: str):
    """Returns a valid aggregation function or raises an error if invalid"""
    valid_aggregates = {"mean": np.mean, "median": np.median, "sum": np.sum}
    if aggregate not in valid_aggregates:
        raise ValueError(f"Aggregation function '{aggregate}' is not supported")
    return valid_aggregates[aggregate]


def valid_distance_metric(dist: str):
    """Returns if the distance metric is valid or raises an error"""
    valid_dists = {"euclidean", "cosine", "cityblock"}
    if dist not in valid_dists:
        raise ValueError(f"Distance metric '{dist}' is not supported")
    return dist


def make_matrix_symmetric(matrix):
    """Make a matrix symmetric by averaging it with its transpose.

    Parameters
    ----------
    matrix : np.ndarray or scipy.sparse.spmatrix
        The input matrix to be made symmetric.
    matrix_name : str, optional
        Name of the matrix for the warning message, by default "Matrix".

    Returns
    -------
    np.ndarray or scipy.sparse.spmatrix
        Symmetric matrix.
    """
    import warnings

    import numpy as np
    import scipy.sparse

    is_sparse = scipy.sparse.issparse(matrix)

    def is_symmetric(mat):
        if is_sparse:
            diff = mat - mat.T
            return np.allclose(diff.data, 0)
        else:
            return np.allclose(mat, mat.T)

    def symmetrize(mat):
        if is_sparse:
            return (mat + mat.T).multiply(0.5)
        else:
            return (mat + mat.T) * 0.5

    if is_symmetric(matrix):
        return matrix
    else:
        warnings.warn(
            "Data matrix is not symmetric. Fixing by symmetrizing.",
            stacklevel=2,
        )
        return symmetrize(matrix)


def create_colormap(df, col, palette="Spectral"):
    """Create a color map for the unique values of the column `col` of data frame `df`"""
    unique_values = df[col].unique()

    colors = sns.color_palette(palette, n_colors=len(unique_values))
    color_map = dict(zip(unique_values, colors))
    return df[col].map(color_map)


def describe_metadata(metadata: pd.DataFrame) -> None:
    """Prints the basic information about the metadata and tries to guess column types

    Parameters
    ----------
    metadata : pd.DataFrame
        File with metadata for the samples. Or any pandas data frame you want to describe
    """
    from pandas.api.types import is_numeric_dtype

    n = metadata.shape[0]

    numeric_cols = []
    categorical_cols = []

    for col in metadata.columns:
        n_missing = metadata[col].isna().sum()
        n_unique = len(metadata[col].unique())

        if is_numeric_dtype(metadata[col]) and n_unique > 10:
            numeric_cols.append(col)
        elif n_unique > 1 and n_unique < n // 2:
            categorical_cols.append(col)

        print("Column", col)
        print("Type:", metadata[col].dtype)
        print("Number of missing values:", n_missing, f"({round(100 * n_missing / n, 2)}%)")
        print("Number of unique values:", n_unique)

        if n_unique < 50:
            print("Unique values:", metadata[col].unique())

        print("-" * 25)
        print()

    print("Possibly, numerical columns:", numeric_cols)
    print("Possibly, categorical columns:", categorical_cols)


def phemd(data, labels, n_clusters=8, random_state=42, n_jobs=-1):
    """Compute the PhEMD between distributions. As specified in Chen et al. 2019.

    Source: https://github.com/atong01/MultiscaleEMD/blob/main/comparison/phemd.py

    Args:
        data: 2-D array N x F points by features.
        labels: 2-D array N x M points by distributions.

    Returns
    -------
        distance_matrix: 2-D M x M array with each cell representing the
        distance between each distribution of points.
    """
    import ot
    import phate
    from sklearn.cluster import KMeans
    from sklearn.metrics import pairwise_distances

    phate_op = phate.PHATE(random_state=random_state, n_jobs=n_jobs)
    phate_op.fit(data)
    cluster_op = KMeans(n_clusters, random_state=random_state)
    cluster_ids = cluster_op.fit_predict(phate_op.diff_potential)
    cluster_centers = np.array(
        [
            np.average(
                data[(cluster_ids == c)],
                axis=0,
                weights=labels[cluster_ids == c].sum(axis=1),
            )
            for c in range(n_clusters)
        ]
    )
    # Compute the cluster histograms C x M
    cluster_counts = np.array([labels[(cluster_ids == c)].sum(axis=0) for c in range(n_clusters)])
    cluster_dists = np.ascontiguousarray(pairwise_distances(cluster_centers, metric="euclidean"))

    N, M = labels.shape
    assert data.shape[0] == N
    dists = np.empty((M, M))
    for i in range(M):
        for j in range(i, M):
            weights_a = np.ascontiguousarray(cluster_counts[:, i])
            weights_b = np.ascontiguousarray(cluster_counts[:, j])
            dists[i, j] = dists[j, i] = ot.emd2(weights_a, weights_b, cluster_dists)
    return dists


def calculate_average_without_nans(array, axis=0, return_sample_sizes=True, default_value=0):
    """Calculate average across `axis` in `array`. Consider only numbers, drop NAs

        If all values along the axis are NaN, fill with a default value

    Note that sample size can be different for each value in the resulting array

    Parameters
    ----------
    array : np.ndarray
        Array to calculate average for
    axis : int = 0
        Axis to calculate average across
    return_sample_sizes : bool = True
        If True, return number of NAs for each value in the resulting array

    Returns
    -------
    averages : np.ndarray
        Average across `axis` in `array`

    Examples
    --------
    >>> arr = np.array([
            np.ones(shape=(2, 2)),
            np.ones(shape=(2, 2)) * 3,
            [[5, np.nan],
             [5, np.nan]],
        ])  # arr now contains 3 2x2 matrices
    >>> arr[0, 1, 1] = np.nan
    >>> arr[0, 1, 0] = np.nan
    >>> arr[1, 1, :] = np.nan
    >>> arr  # One layer contains 0 nans, another 1, the next on 2, and the last one 4 (all)
    array([[[ 1.,  1.],
        [nan, nan]],

       [[ 3.,  3.],
        [nan, nan]],

       [[ 5., nan],
        [ 5., nan]]])

    >>> averages, sample_sizes = calculate_average_without_nans(arr, axis=0)
    >>> averages
    array([[ 3.,  2.],
           [ 5., nan]])
    >>> sample_sizes
    array([[3, 2],
           [1, 0]])
    """
    not_empty_values = ~np.isnan(array)
    sample_sizes = not_empty_values.sum(axis=axis)

    # Fill NaNs with the mean of non-NaN values
    mean_values = np.nanmean(array, axis=axis, keepdims=True)

    # Replace remaining NaNs with default_value
    mean_values = np.where(np.isnan(mean_values), default_value, mean_values)

    array_filled = np.where(not_empty_values, array, mean_values)

    averages = np.mean(array_filled, axis=axis)

    if return_sample_sizes:
        return averages, sample_sizes

    return averages


class PatientsRepresentationMethod:
    """Base class for patient representation methods"""

    DISTANCES_UNS_KEY = "X_method-name_distances"

    def _get_data(self):
        """Extract data from correct layer specified by `self.layer`"""
        if self.adata is None:
            raise RuntimeError("adata is not yet set. Please, run prepare_anndata() method first")

        if self.layer is None or self.layer == "X":
            # Assuming, data is stored in .X
            warnings.warn("Using data from adata.X", stacklevel=1)
            return self.adata.X

        elif self.adata.obsm and self.layer in self.adata.obsm:
            warnings.warn(f"Using data from key {self.layer} of adata.obsm", stacklevel=1)
            return self.adata.obsm[self.layer]

        elif self.adata.layers and self.layer in self.adata.layers:
            warnings.warn(f"Using data from key {self.layer} of adata.layers", stacklevel=1)
            return self.adata.layers[self.layer]

        else:
            raise ValueError(f"Cannot find layer {self.layer} in adata. Please make sure it is specified correctly")

    def _move_layer_to_X(self) -> sc.AnnData:
        """Some models require data to be stored in `adata.X`. This method moves `self.layer` to `.X`"""
        if self.layer == "X" or self.layer is None:
            # The data is already in correct slot
            return self.adata

        # getting only those layers with the same shape of the new X mat from adata.obsm[self.layer] to be copied in the new anndata below
        filtered_layers = {
            key: np.copy(layer)
            for key, layer in self.adata.layers.items()
            if key != self.layer and layer.shape == self.adata.obsm[self.layer].shape
        }
        # Copy everything except from .var* to new adata, with correct layer in X
        new_adata = sc.AnnData(
            X=self._get_data(),
            obs=self.adata.obs,
            obsm=self.adata.obsm,
            layers=filtered_layers,
            uns=self.adata.uns,
            obsp=self.adata.obsp,
        )
        new_adata.obsm["X_old"] = self.adata.X

        return new_adata

    def _extract_metadata(self, columns) -> pd.DataFrame:
        """Return dataframe with requested `columns` in the correct rows order"""
        return extract_metadata(self.adata, self.sample_key, columns, samples=self.samples)

    def __init__(self, sample_key, cells_type_key, layer=None, seed=67):
        """Initialize the model

        Parameters
        ----------
        sample_key : str
            Column in .obs containing sample IDs
        cells_type_key : str
            Column in .obs containing cell types
        layer : Optional[str] = None
            What to use as data in a model. If None or "X", `adata.X` is used. Otherwise, the corresponding key from `adata.obsm` will be used
        seed : int = 67
            Number to initialize pseudorandom generator
        """
        self.sample_key = sample_key
        self.cells_type_key = cells_type_key
        self.layer = layer
        self.seed = seed

        self.adata = None
        self.samples = None
        self.cell_types = None
        self.embeddings = {}
        self.samples_adata = None

    # fit-like method: save data and process it
    def prepare_anndata(self, adata, sample_size_threshold: int = 1, cluster_size_threshold: int = 0):
        """Prepare adata for the analysis, filter cell types and samples with too few observations

        Parameters
        ----------
        sample_size_threshold : int = 300
            Minimum sample size to be considered. Samples with fewer number of cells
            are filtered out
        cluster_size_threshold : int = 5
            Minimum cell type size per sample to be considered. Cell types with fewer
            number of cells at least in 1 sample are filtered out

        """
        self.adata = adata

        # Filter samples with too few cells
        self.adata = filter_small_samples(
            adata=self.adata, sample_key=self.sample_key, sample_size_threshold=sample_size_threshold
        )
        self.samples = self.adata.obs[self.sample_key].unique()

        # Filter cell types with too few cells
        self.adata = filter_small_cell_types(
            adata=self.adata,
            sample_key=self.sample_key,
            cells_type_key=self.cells_type_key,
            cluster_size_threshold=cluster_size_threshold,
        )
        self.cell_types = self.adata.obs[self.cells_type_key].unique()

    def calculate_distance_matrix(self, force: bool = False):
        """Transform-like method: returns samples distances matrix"""
        if self.DISTANCES_UNS_KEY in self.adata.uns and not force:
            return self.adata.uns[self.DISTANCES_UNS_KEY]

    def plot_clustermap(self, metadata_cols=None, figsize=(10, 12), *args, **kwargs):
        """Plot a clusterized heatmap of distances"""
        import scipy.cluster.hierarchy as hc
        import scipy.spatial as sp

        distances = self.calculate_distance_matrix(*args, **kwargs)
        linkage = hc.linkage(sp.distance.squareform(distances), method="average")

        if not metadata_cols:
            return sns.clustermap(distances, row_linkage=linkage, col_linkage=linkage)

        metadata = self._extract_metadata(columns=metadata_cols)

        annotation_colors = {}

        for col in metadata_cols:
            annotation_colors[col] = create_colormap(metadata, col)

        annotation_colors = pd.DataFrame(annotation_colors)

        return sns.clustermap(
            pd.DataFrame(distances, index=annotation_colors.index, columns=annotation_colors.index),
            col_colors=annotation_colors,
            figsize=figsize,
        )

    def embed(self, method="UMAP", n_jobs: int = -1, verbose: bool = False):
        """Convert distances to embedding of the samples

        Parameters
        ----------
        method : str = "TSNE
            Method to use for embedding. Currently, "TSNE" and "MDS" are supported
        n_jobs : int = 1
            Number of threads to use for computation. Use -1 to run on all processors
        verbose : bool = False
            If True, print logging information during the computation

        Returns
        -------
        coordinates : array-like
            Coordinates of samples in the embedding space. 2D for TSNE and MDS
        """
        distances = self.adata.uns[self.DISTANCES_UNS_KEY]
        distances = fill_nan_distances(distances)

        if method == "MDS":
            from sklearn.manifold import MDS

            mds = MDS(
                n_components=2, dissimilarity="precomputed", verbose=verbose, n_jobs=n_jobs, random_state=self.seed
            )
            coordinates = mds.fit_transform(distances)
        elif method == "TSNE":
            from openTSNE import TSNE

            tsne = TSNE(
                n_components=2,
                metric="precomputed",
                neighbors="exact",
                n_jobs=n_jobs,
                random_state=self.seed,
                verbose=verbose,
                initialization="spectral",  # pca doesn't work with precomputed distances
            )
            coordinates = tsne.fit(distances)
        elif method == "UMAP":
            from umap import UMAP

            umap = UMAP(n_components=2, metric="precomputed", random_state=self.seed, verbose=verbose, n_jobs=n_jobs)
            coordinates = umap.fit_transform(distances)

        else:
            raise ValueError(f'Method {method} is not supported, please use one of ["MDS", "TSNE", "UMAP"]')

        self.embeddings[method] = coordinates
        return coordinates

    def to_adata(self, metadata: pd.DataFrame = None, *args, **kwargs):
        """Convert samples data to AnnData object

        Parameters
        ----------
        metadata : Optional[pd.DataFrame] = None
            Metadata about samples to be added to .obs of AnnData object. Should contain samples in index
        *args, **kwargs
            Additional arguments to pass to calculate_distance_matrix method

        Returns
        -------
        samples_adata : AnnData
            AnnData object with samples data
        """
        if (
            self.patient_representation is not None
            and self.patient_representation.ndim == 2
            and self.patient_representation.shape[0] == len(self.samples)
        ):
            representation = self.patient_representation
        else:
            representation = np.array(self.embed())

        self.samples_adata = sc.AnnData(
            X=representation,
            obs=metadata.loc[self.samples] if metadata is not None else None,
            obsm={self.DISTANCES_UNS_KEY: self.calculate_distance_matrix(*args, **kwargs)},
        )

        # Move samples embeddings to .obsm
        for method, embedding in self.embeddings.items():
            self.samples_adata.obsm["X_" + method.lower()] = embedding

        return self.samples_adata

    def plot_embedding(
        self,
        method="UMAP",
        metadata_cols=None,
        continuous_palette="viridis",
        categorical_palette="tab10",
        na_color="lightgray",
    ):
        """Plot embedding of samples colored by `metadata_cols`"""
        import matplotlib.pyplot as plt

        if method not in self.embeddings:
            self.embed(method=method)

        embedding_df = pd.DataFrame(self.embeddings[method], columns=[f"{method}_0", f"{method}_1"], index=self.samples)

        if metadata_cols is None:
            # Simply plot the embedding
            axes = sns.scatterplot(embedding_df, x=f"{method}_0", y=f"{method}_1")
        else:
            # Colorize samples by metadata
            metadata_df = self._extract_metadata(columns=metadata_cols)
            embedding_df = pd.concat([embedding_df, metadata_df], axis=1)

            _, axes = plt.subplots(nrows=1, ncols=len(metadata_cols), sharey=True, figsize=(len(metadata_cols) * 5, 5))

            for i, col in enumerate(metadata_cols):
                n_unique_values = len(np.unique(metadata_df[col]))
                if n_unique_values > 5:
                    palette = continuous_palette
                else:
                    palette = categorical_palette

                # If there is only 1 metadata column, axes is not subscriptable
                ax = axes[i] if len(metadata_cols) > 1 else axes

                # Plot points with missing values in metadata
                sns.scatterplot(
                    embedding_df[metadata_df[col].isna()],
                    x=f"{method}_0",
                    y=f"{method}_1",
                    ax=ax,
                    color=na_color,
                )
                # Plot points with known metadata
                sns.scatterplot(embedding_df, x=f"{method}_0", y=f"{method}_1", hue=col, ax=ax, palette=palette)

        return axes

    def evaluate_representation(
        self,
        target,
        method: _EVALUATION_METHODS = "knn",
        metadata=None,
        num_donors_subset=None,
        proportion_donors_subset=None,
        **parameters,
    ):
        """Evaluate representation of `target` for the given distance matrix

        Parameters
        ----------
        target : "str"
            A patient covariate to evaluate representation for
        method : Literal["knn", "distances", "proportions", "silhouette"]
            Method to use for evaluation:
            - knn: predict values of `target` using K-nearest neighbors and evaluate the prediction
            - distances: test if distances between samples are significantly different from the null distribution
            - proportions: test if distribution of `target` differs between groups (e.g. clusters)
            - silhouette: calculate silhouette score for the given distances
        num_donors_subset : int, optional
            Absolute number of donors to include in the evaluation.
        proportion_donors_subset : float, optional
            Proportion of donors to include in the evaluation.
        parameters : dict
            Parameters for the evaluation method. The following parameters are used:
            - knn:
                - n_neighbors: number of neighbors to use for prediction
                - task: type of prediction task. One of "classification", "regression", "ranking". See documentation of `predict_knn` for more information
            - distances:
                - control_level: value of `target` that should be used as a control group
                - normalization_type: type of normalization to use. One of "total", "shift", "var". See documentation of `test_distances_significance` for more information
                - n_bootstraps: number of bootstrap iterations to use
                - trimmed_fraction: fraction of the most extreme values to remove from the distribution
                - compare_by_difference: if True, normalization is defined as difference (as in the original paper). Otherwise, it is defined as a ratio
            - proportions:
                - groups: groups (e.g. cluster numbers) of the observations

        Returns
        -------
        result : dict
            Result of evaluation with the following keys:
            - score: a number evaluating the representation. The higher the better
            - metric: name of the metric used for evaluation
            - n_unique: number of unique values in `target`
            - n_observations: number of observations used for evaluation. Can be different for different targets, even within one dataset (because of NAs)
            - method: name of the method used for evaluation
            There are other optional keys depending on the method used for evaluation.
        """
        from patient_representation.tl import evaluate_representation

        if metadata is None:
            metadata = self._extract_metadata([target])

        return evaluate_representation(
            self.calculate_distance_matrix(),
            metadata[target],
            method,
            num_donors_subset=num_donors_subset,
            proportion_donors_subset=proportion_donors_subset,
            **parameters,
        )

    def predict_metadata(self, target, metadata=None, n_neighbors: int = 3, task="classification"):
        """Predict classes from metadata column `target` for samples using K-Nearest Neighbors classifier

        Parameters
        ----------
        target : str
            Column name from `adata.obs`, which will be used for classification
        metadata : Optional[pd.DataFrame] = None
            Table with metadata about samples. Index should contain samples. If None, `adata.obs` is used
        n_neighbors : int = 3
            Number of neighbors to use for classification
        task : str = "classification"

        Returns
        -------
        y_true : array-like
            True values of `target` from metadata for samples with known values
        y_predicted : array-like
            Predicted values of `target` for samples with known values
        """
        from sklearn.neighbors import KNeighborsClassifier, KNeighborsRegressor

        if metadata is None:
            metadata = self._extract_metadata([target])

        y_true = metadata[target]
        is_class_known = y_true.notna()
        distances = self.calculate_distance_matrix()
        distances = distances[is_class_known][:, is_class_known]  # Drop samples with unknown target

        # Diagonal contains 0s forcing using the same sample for prediction
        # This gives the perfect prediction even for random target (super weird)
        # Filling diagonal with large value removes this leakage
        np.fill_diagonal(distances, distances.max())

        if task == "classification":
            knn = KNeighborsClassifier(n_neighbors=n_neighbors, metric="precomputed", weights="distance")
        elif task == "regression":
            knn = KNeighborsRegressor(n_neighbors=n_neighbors, metric="precomputed", weights="distance")
        else:
            raise ValueError(f'task {task} is not supported, please set one of ["classification", "regression"]')

        knn.fit(distances, y_true[is_class_known])

        return y_true[is_class_known], knn.predict(distances)

    def plot_metadata_distribution(
        self,
        metadata_columns: list[str],
        tasks: list[str],
        method: _EVALUATION_METHODS = "knn",
        embedding: str = "UMAP",
        metadata=None,
        metric_threshold=0.4,
    ):
        """Predict metadata columns, and plot embeddings colorised by metadata values

        Parameters
        ----------
        metadata_columns : list
            List of metadata columns to show
        tasks : list
            Tasks for each metadata column (classification, ranking or regression). Can be one string for all columns.
        method : Literal["knn", "distances", "proportions", "silhouette"]
            Method to use for evaluation. See documentation of `evaluate_representation` for more information
        embedding : str = "UMAP"
            Embedding to use for plotting
        metric_threshold : float = 0.3
            Results with lower values than this metric will not be displayed
        """
        if isinstance(tasks, str):
            tasks = [tasks] * len(metadata_columns)

        result_cols = ("feature", "score", "metric", "n_unique", "n_observations", "method")
        results = []

        for col, task in zip(metadata_columns, tasks):
            result = self.evaluate_representation(target=col, method=method, metadata=metadata, task=task)
            results.append(
                (col, result["score"], result["metric"], result["n_unique"], result["n_observations"], result["method"])
            )

        results = pd.DataFrame(results, index=metadata_columns, columns=result_cols)
        results = results.sort_values("score", ascending=False)

        # Plot results from the best to the worst
        for _, row in results.iterrows():
            if row["score"] < metric_threshold:
                break

            col = row["feature"]
            ax = self.plot_embedding(metadata_cols=[col], method=embedding)
            ax.set_title(f'{col}: {round(row["score"], 4)}')
            ax.legend(loc=(1.05, 0))

        return results

    def _get_pseudobulk(
        self,
        aggregation: str,
        fill_value,
        aggregate_cell_types=True,
        sample_key=None,
        cells_type_key=None,
        samples=None,
        cell_types=None,
    ):
        """
        Generate pseudobulk data by aggregating gene expression data per patient and optionally per cell type.

        Parameters
        ----------
        aggregation : str
            Name of the aggregation function to use (e.g., 'mean', 'median', 'sum').
        fill_value : float
            Value to use for missing data (e.g., np.nan for CellTypePseudobulk and MOFA).
        aggregate_cell_types : bool
            If True, aggregate by both sample and cell type. If False, aggregate only by sample.
        sample_key : str, optional
            Key in `adata.obs` for sample (patient) IDs. Defaults to `self.sample_key`.
        cells_type_key : str, optional
            Key in `adata.obs` for cell types. Defaults to `self.cells_type_key`.
        samples : list, optional
            List of sample IDs. Defaults to `self.samples`.
        cell_types : list, optional
            List of cell types. Defaults to `self.cell_types`.

        Returns
        -------
        list of numpy.ndarray
            Pseudobulk data for each cell type, with shape (n_patients, n_genes).
        """
        aggregation_func = valid_aggregate(aggregation)

        sample_key = sample_key or self.sample_key
        cells_type_key = cells_type_key or self.cells_type_key
        samples = samples or self.samples
        cell_types = cell_types or self.cell_types

        data = self._get_data()

        if aggregate_cell_types:
            pseudobulk_data = np.zeros(shape=(len(cell_types), len(samples), data.shape[1]))

            for i, cell_type in enumerate(cell_types):
                for j, sample in enumerate(samples):
                    cells_data = data[
                        (self.adata.obs[sample_key] == sample) & (self.adata.obs[cells_type_key] == cell_type)
                    ]

                    if cells_data.size == 0:
                        pseudobulk_data[i, j] = fill_value
                    else:
                        pseudobulk_data[i, j] = aggregation_func(cells_data, axis=0)

            return pseudobulk_data
        else:
            pseudobulk_data = np.zeros(shape=(len(samples), data.shape[1]))

            for j, sample in enumerate(samples):
                cells_data = data[self.adata.obs[sample_key] == sample]

                if cells_data.size == 0:
                    pseudobulk_data[j] = fill_value
                else:
                    pseudobulk_data[j] = aggregation_func(cells_data, axis=0)

            return [pseudobulk_data]


class MrVI(PatientsRepresentationMethod):
    """Deep generative modeling for quantifying sample-level heterogeneity in single-cell omics.

    Source: https://www.biorxiv.org/content/10.1101/2022.10.04.510898v2
    """

    DISTANCES_UNS_KEY = "X_mrvi_distances"

    def __init__(
        self,
        sample_key: str,
        cells_type_key: str,
        batch_key: str = None,
        layer=None,
        seed=67,
        max_epochs=400,
        **model_params,
    ):
        super().__init__(sample_key=sample_key, cells_type_key=cells_type_key, layer=layer, seed=seed)

        self.model = None
        self.model_params = model_params
        self.patient_representation = None
        self.max_epochs = max_epochs
        self.batch_key = batch_key

    def prepare_anndata(self, adata, sample_size_threshold: int = 1, cluster_size_threshold: int = 0):
        """Train MrVI model

        Parameters
        ----------
        adata : AnnData object with raw counts in .X

        Sets
        ----
        model : MrVI model
        """
        from scvi.external import MRVI

        super().prepare_anndata(
            adata=adata, sample_size_threshold=sample_size_threshold, cluster_size_threshold=cluster_size_threshold
        )

        assert is_count_data(self._get_data()), "`layer` must contain count data with integer numbers"

        layer = None if self.layer == "X" else self.layer
        MRVI.setup_anndata(self.adata, sample_key=self.sample_key, layer=layer, batch_key=self.batch_key)

        self.model = MRVI(self.adata, **self.model_params)
        self.model.train(max_epochs=self.max_epochs)

        self.samples = self.model.sample_order

    def calculate_distance_matrix(
        self,
        groupby=None,
        keep_cell=True,
        calculate_representations=False,
        batch_size: int = 32,
        mc_samples: int = 10,
        force: bool = False,
    ):
        """Return sample by sample distances matrix

        Parameters
        ----------
        calculate_representations : bool = False
            If True, calculate representations of samples and cells, otherwise only return distances matrix
        batch_size : int = 1000
            Number of cells in batch when calculating matrix of distances between samples
        mc_samples : int = 10
            Number of Monte Carlo samples to use for computing the local sample representation.
        force : bool = False
            If True, recalculate distances

        Sets
        ----
        adata.obsm["X_mrvi_z"] - latent representation from the layer Z of MrVI
        adata.obsm["X_mrvi_u"] - latent representation from the layer U of MrVI
        adata.uns["X_mrvi_distances"] – matrix of distances between samples according to MrVI representation

        Returns
        -------
        Matrix of distances between samples
        """
        distances = super().calculate_distance_matrix(force=force)

        if distances is not None and not force:
            return distances

        # Make sure that batch size is between 1 and number of cells
        batch_size = int(np.clip(batch_size, 1, len(self.adata)))

        if calculate_representations:
            if "X_mrvi_z" not in self.adata.obsm or force:
                print("Calculating cells representation from layer Z")
                self.adata.obsm["X_mrvi_z"] = self.model.get_latent_representation(give_z=True)
            if "X_mrvi_u" not in self.adata.obsm or force:
                print("Calculating cells representation from layer U")
                self.adata.obsm["X_mrvi_u"] = self.model.get_latent_representation(give_z=False)

            print("Calculating cells representations")
            # This is a tensor of shape (n_cells, n_samples, n_latent_variables)
            cell_sample_representations = self.model.get_local_sample_representation(batch_size=batch_size)

            self.patient_representation = np.zeros(shape=(len(self.samples), cell_sample_representations.shape[2]))

            print("Calculating samples representations")
            # For a patient representation we will take centroid of cells of this sample
            for i, sample in enumerate(self.samples):
                sample_mask = self.adata.obs[self.sample_key] == sample
                self.patient_representation[i] = cell_sample_representations[sample_mask, i].mean(axis=0)

            # Here, we obtain distances between samples in a different way
            # MrVI calculates sample-sample distances per cell and then aggregates them (see below)
            # Here, we first aggregate cells and then calculate sample-sample distances. Note that it produces different results
            print(
                f"Using aggregated cell representation approach, distances are stored in self.adata.uns[{self.DISTANCES_UNS_KEY}_cell_based"
            )
            distances = scipy.spatial.distance.pdist(self.patient_representation)
            distances = scipy.spatial.distance.squareform(distances)
            self.adata.uns[self.DISTANCES_UNS_KEY + "_cell_based"] = distances

        print("Calculating distance matrix between samples")

        # Calculate distances in MrVI recommended way with counterfactuals
        distances = self.model.get_local_sample_distances(
            groupby=groupby, keep_cell=keep_cell, batch_size=batch_size, mc_samples=mc_samples
        )

        distances_to_average = distances["cell" if groupby is None else groupby].values
        avg_distances, sample_sizes = calculate_average_without_nans(distances_to_average, axis=0)

        self.adata.uns["mrvi_parameters"] = {
            "batch_size": batch_size,
            "sample_sizes": sample_sizes,
        }

        self.adata.uns[self.DISTANCES_UNS_KEY] = avg_distances

        return self.adata.uns[self.DISTANCES_UNS_KEY]


class WassersteinTSNE(PatientsRepresentationMethod):
    """Method based on the matrix of pairwise Wasserstein distances between units.

    Source: https://arxiv.org/abs/2205.07531
    """

    DISTANCES_UNS_KEY = "X_wasserstein_distances"

    def __init__(self, sample_key, cells_type_key, replicate_key, layer="X_scvi", seed=67):
        """Create Wasserstein distances embedding between samples

        Parameters
        ----------
        sample_key : str
            Key in .obs that specifies the samples between which distances are calculated.
            This corresponds to "unit" in the original WassersteinTSNE paper
        replicate_key : str
            Key in .obs that specifies some kind of replicate for the observations of a sample.
            Could be cell types. Corresponds to "sample" in the original WassersteinTSNE paper
        layer : Optional[str]
            Key in .obsm where the data is stored. We recommend using scVI or scANVI embedding
        seed : int = 67
            Number to initialize pseudorandom generator
        """
        super().__init__(sample_key=sample_key, cells_type_key=cells_type_key, layer=layer, seed=seed)

        self.replicate_key = replicate_key

        self.model = None
        self.distances_model = None

    def prepare_anndata(self, adata, sample_size_threshold: int = 1, cluster_size_threshold: int = 0):
        """Set up Gaussian Wasserstein Distance model"""
        import WassersteinTSNE as WT

        super().prepare_anndata(
            adata=adata, sample_size_threshold=sample_size_threshold, cluster_size_threshold=cluster_size_threshold
        )

        data = pd.DataFrame(self._get_data())
        data.set_index([self.adata.obs[self.sample_key], self.adata.obs[self.replicate_key]], inplace=True)

        self.model = WT.Dataset2Gaussians(data)
        self.distances_model = WT.GaussianWassersteinDistance(self.model)

    def calculate_distance_matrix(self, covariance_weight=0.5, force: bool = False):
        r"""Return sample by sample distances matrix

        Parameters
        ----------
        covariance_weight : float = 0.5
            Float between 0 and 1, which indicates how much the distance between covariances
            influences the distances. Corresponds to a parameter $\\lambda$ in original paper,
            and to papameter `w` in the WassersteinTSNE package
        force : bool = False
            If True, recalculate distances

        Returns
        -------
        Matrix of distances between samples
        """
        is_correct_key_in_uns = (
            "wasserstein_covariance_weight" in self.adata.uns
            and self.adata.uns["wasserstein_covariance_weight"] == covariance_weight
        )
        is_recalculated = force or not is_correct_key_in_uns

        if self.DISTANCES_UNS_KEY in self.adata.uns:
            if is_recalculated:
                warnings.warn(f"Rewriting uns key {self.DISTANCES_UNS_KEY}", stacklevel=1)
            else:
                return self.adata.uns[self.DISTANCES_UNS_KEY]

        distances = self.distances_model.matrix(covariance_weight).values
        self.adata.uns[self.DISTANCES_UNS_KEY] = distances
        self.adata.uns["wasserstein_covariance_weight"] = covariance_weight

        return self.adata.uns[self.DISTANCES_UNS_KEY]

    def plot_clustermap(self, covariance_weight=0.5):
        """Plot clusterized heatmap of samples"""
        return super().clustermap(covariance_weight=covariance_weight)


class PILOT(PatientsRepresentationMethod):
    """Optimal transport based method to compute the Wasserstein distance between two single single-cell experiments.

    Source: https://www.biorxiv.org/content/10.1101/2022.12.16.520739v1
    """

    DISTANCES_UNS_KEY = "X_pilot_distances"

    def __init__(
        self,
        sample_key,
        cells_type_key,
        patient_state_col,
        dataset_name="pilot_dataset",
        layer="X_pca",
        seed=67,
    ):
        super().__init__(sample_key=sample_key, cells_type_key=cells_type_key, layer=layer, seed=seed)

        self.patient_state_col = patient_state_col
        self.dataset_name = dataset_name

        self.results_dir = None
        self.pc = None
        self.annotation = None
        self.patient_representation = None

    def calculate_distance_matrix(self, force: bool = False, **pilot_parameters):
        """Calculate matrix of distances between samples

        Parameters
        ----------
        force : bool = False
            If True, recalculate distances
        pilot_parameters : dict
            Parameters to pass to pilot.tl.wasserstein_distance. Possible keys and default values are:
            - metric = 'cosine'
            - regulizer = 0.2
            - normalization = True
            - regularized = 'unreg'
            - reg = 0.1
            - res = 0.01
            - steper = 0.01
            For parameters description, refer to the PILOT documentation

        Returns
        -------
        Matrix of distances between samples
        """
        import pilotpy as pt

        distances = super().calculate_distance_matrix(force=force)

        if distances is not None:
            return distances

        # This runs all the calculations and adds several keys to .uns
        pt.tl.wasserstein_distance(
            self.adata,
            clusters_col=self.cells_type_key,
            sample_col=self.sample_key,
            status=self.patient_state_col,
            emb_matrix=self.layer,
            data_type="scRNA",
            **pilot_parameters,
        )

        # Matrix of cell type proportions for each sample
        self.patient_representation = (
            pd.DataFrame(self.adata.uns["proportions"], index=self.cell_types).T.loc[self.samples].to_numpy()
        )

        distances = self.adata.uns["EMD_df"].loc[self.samples, self.samples].to_numpy()
        distances = make_matrix_symmetric(distances)

        self.adata.uns[self.DISTANCES_UNS_KEY] = distances
        self.adata.uns["pilot_parameters"] = {
            "sample_key": self.sample_key,
            "cells_type_key": self.cells_type_key,
            **pilot_parameters,
        }
        return distances


class TotalPseudobulk(PatientsRepresentationMethod):
    """A simple baseline, which represents patients as pseudobulk of their gene expression"""

    DISTANCES_UNS_KEY = "X_pseudobulk_distances"

    def __init__(self, sample_key, cells_type_key, layer="X_pca", seed=67):
        super().__init__(sample_key=sample_key, cells_type_key=cells_type_key, layer=layer, seed=seed)

        self.patient_representation = None

    def calculate_distance_matrix(self, force: bool = False, aggregate="mean", dist="euclidean"):
        """Calculate distances between pseudobulk representations of samples"""
        distances = super().calculate_distance_matrix(force=force)

        if distances is not None:
            return distances

        aggregation_func = valid_aggregate(aggregate)
        distance_metric = valid_distance_metric(dist)

        data = self._get_data()

        self.patient_representation = np.zeros(shape=(len(self.samples), data.shape[1]))

        for i, sample in enumerate(self.samples):
            sample_cells = data[self.adata.obs[self.sample_key] == sample, :]
            self.patient_representation[i] = aggregation_func(sample_cells, axis=0)

        distances = scipy.spatial.distance.pdist(self.patient_representation, metric=distance_metric)
        distances = scipy.spatial.distance.squareform(distances)

        self.adata.uns[self.DISTANCES_UNS_KEY] = distances
        self.adata.uns["bulk_parameters"] = {
            "sample_key": self.sample_key,
            "aggregate": aggregate,
            "distance_type": distance_metric,
        }

        return distances


class CellTypePseudobulk(PatientsRepresentationMethod):
    """Baseline, where distances between patients are average distances between their cell type pseudobulks"""

    DISTANCES_UNS_KEY = "X_ct_pseudobulk_distances"

    def __init__(self, sample_key, cells_type_key, layer="X_pca", seed=67):
        super().__init__(sample_key=sample_key, cells_type_key=cells_type_key, layer=layer, seed=seed)

        self.patient_representation = None

    def calculate_distance_matrix(self, force: bool = False, aggregate="mean", dist="euclidean"):
        """Calculate distances between patients as average distance between per cell-type pseudobulks"""
        distances = super().calculate_distance_matrix(force=force)

        if distances is not None:
            return distances

        distance_metric = valid_distance_metric(dist)

        pseudobulk_data = self._get_pseudobulk(aggregation=aggregate, fill_value=np.nan, aggregate_cell_types=True)

<<<<<<< HEAD
        self.patient_representations = pseudobulk_data
=======
        # List of matrices with embedding centroids for samples for each cell type
        self.patient_representation = np.zeros(shape=(len(self.cell_types), len(self.samples), data.shape[1]))
        for i, cell_type in enumerate(self.cell_types):
            for j, sample in enumerate(self.samples):
                cells_data = data[
                    (self.adata.obs[self.sample_key] == sample) & (self.adata.obs[self.cells_type_key] == cell_type)
                ]
                if cells_data.size == 0:
                    self.patient_representation[i, j] = np.nan
                else:
                    self.patient_representation[i, j] = aggregation_func(cells_data, axis=0)
>>>>>>> cfb4f2d0

        # Matrix of distances between samples for each cell type
        distances = np.zeros(shape=(len(self.cell_types), len(self.samples), len(self.samples)))

        for i, cell_type_embeddings in enumerate(self.patient_representation):
            samples_distances = scipy.spatial.distance.pdist(cell_type_embeddings, metric=distance_metric)
            distances[i] = scipy.spatial.distance.squareform(samples_distances)

        avg_distances, sample_sizes = calculate_average_without_nans(distances, axis=0)

        self.adata.uns[self.DISTANCES_UNS_KEY] = avg_distances
        self.adata.uns["celltypebulk_parameters"] = {
            "sample_key": self.sample_key,
            "cells_type_key": self.cells_type_key,
            "aggregate": aggregate,
            "distance_type": distance_metric,
            "sample_sizes": sample_sizes,
        }

        return avg_distances


class RandomVector(PatientsRepresentationMethod):
    """A dummy baseline, which represents patients as random embeddings"""

    DISTANCES_UNS_KEY = "X_random_vector_distances"

    def __init__(self, sample_key, cells_type_key, latent_dim: int = 30, seed=67):
        super().__init__(sample_key=sample_key, cells_type_key=cells_type_key, seed=seed)

        self.latent_dim = latent_dim
        self.patient_representation = None

    def calculate_distance_matrix(self, force: bool = False):
        """Calculate distances between patients represented as random vectors"""
        distances = super().calculate_distance_matrix(force=force)

        if distances is not None:
            return distances

        self.patient_representation = np.random.normal(size=(len(self.samples), self.latent_dim))

        distances = scipy.spatial.distance.pdist(self.patient_representation)
        distances = scipy.spatial.distance.squareform(distances)

        self.adata.uns[self.DISTANCES_UNS_KEY] = distances
        self.adata.uns["random_vec_parameters"] = {
            "sample_key": self.sample_key,
        }

        return distances


class CellTypesComposition(PatientsRepresentationMethod):
    """A simple baseline, which represents patients as composition of their cell types"""

    DISTANCES_UNS_KEY = "X_celltype_composition"

    def __init__(self, sample_key, cells_type_key, layer=None, seed=67):
        super().__init__(sample_key=sample_key, cells_type_key=cells_type_key, layer=layer, seed=seed)

        self.patient_representation = None

    def calculate_distance_matrix(self, force: bool = False, dist="euclidean"):
        """Calculate distances between patients represented as cell type composition vectors"""
        distances = super().calculate_distance_matrix(force=force)

        if distances is not None:
            return distances

        distance_metric = valid_distance_metric(dist)

        # Calculate proportions of the cell types for each sample
        self.patient_representation = pd.crosstab(
            self.adata.obs[self.sample_key], self.adata.obs[self.cells_type_key], normalize="index"
        )
        self.patient_representation = self.patient_representation.loc[self.samples]

        distances = scipy.spatial.distance.pdist(self.patient_representation.values, metric=distance_metric)
        distances = scipy.spatial.distance.squareform(distances)

        self.adata.uns[self.DISTANCES_UNS_KEY] = distances
        self.adata.uns["composition_parameters"] = {"sample_key": self.sample_key, "distance_type": distance_metric}

        return distances


class SCellBOW(PatientsRepresentationMethod):
    """NLP based approach from https://www.biorxiv.org/content/10.1101/2022.12.28.522060v1.full.pdf"""

    DISTANCES_UNS_KEY = "X_scellbow"

    def __init__(
        self,
        sample_key,
        cells_type_key,
        model_dir="scellbow_model",
        n_worker=1,
        latent_dim: int = 300,
        n_iter: int = 20,
        layer=None,
        seed=67,
    ):
        super().__init__(sample_key=sample_key, cells_type_key=cells_type_key, layer=layer, seed=seed)

        self.model_dir = model_dir
        self.n_worker = n_worker
        self.latent_dim = latent_dim
        self.n_iter = n_iter
        self.patient_representation = None

    def prepare_anndata(self, adata, sample_size_threshold: int = 1, cluster_size_threshold: int = 0):
        """Pretrain SCellBOW model"""
        import SCellBOW as sb

        super().prepare_anndata(
            adata=adata, sample_size_threshold=sample_size_threshold, cluster_size_threshold=cluster_size_threshold
        )

        self.adata = self._move_layer_to_X()

        sb.SCellBOW_pretrain(
            self.adata, save_dir=self.model_dir, vec_size=self.latent_dim, n_worker=self.n_worker, iter=self.n_iter
        )

        self.adata = sb.SCellBOW_cluster(self.adata, self.model_dir).run()

    def calculate_distance_matrix(self, force: bool = False, average="mean"):
        """Calculate distances between patients"""
        distances = super().calculate_distance_matrix(force=force)

        if distances is not None:
            return distances

        if average == "mean":
            func = np.mean
        elif average == "median":
            func = np.median
        else:
            raise ValueError(f"Averaging function {average} is not supported")

        # X_embbed contains 50 components PCA of SCellBOW cell embeddings
        cell_representations = self.adata.obsm["X_embed"]
        self.patient_representation = np.zeros(shape=(len(self.samples), cell_representations.shape[1]))

        for i, sample in enumerate(self.samples):
            sample_cells = cell_representations[self.adata.obs[self.sample_key] == sample, :]
            # Aggregate representations of cells for each sample
            self.patient_representation[i] = func(sample_cells, axis=0)

        distances = scipy.spatial.distance.pdist(self.patient_representation)
        distances = scipy.spatial.distance.squareform(distances)

        self.adata.uns[self.DISTANCES_UNS_KEY] = distances
        self.adata.uns["scellbow_parameters"] = {
            "sample_key": self.sample_key,
            "distance_type": "euclidean",
            "latent_dim": self.latent_dim,
            "n_iter": self.n_iter,
        }

        return distances


class SCPoli(PatientsRepresentationMethod):
    """A semi-supervised conditional deep generative model from https://www.biorxiv.org/content/10.1101/2022.11.28.517803v1"""

    early_stopping_kwargs = {
        "early_stopping_metric": "val_prototype_loss",
        "mode": "min",
        "threshold": 0,
        "patience": 20,
        "reduce_lr": True,
        "lr_patience": 13,
        "lr_factor": 0.1,
    }

    DISTANCES_UNS_KEY = "X_scpoli"

    def __init__(
        self,
        sample_key,
        cells_type_key,
        latent_dim=3,
        layer=None,
        seed=67,
        n_epochs: int = 50,
        pretraining_epochs: int = 40,
        eta: float = 5,
    ):
        super().__init__(sample_key=sample_key, cells_type_key=cells_type_key, layer=layer, seed=seed)

        self.latent_dim = latent_dim
        self.model = None
        self.patient_representation = None
        self.n_epochs = n_epochs
        self.pretraining_epochs = pretraining_epochs
        self.eta = eta

    def prepare_anndata(
        self, adata, sample_size_threshold: int = 1, cluster_size_threshold: int = 0, optimize_adata=True
    ):
        """Set up scPoli model"""
        from scarches.models.scpoli import scPoli

        super().prepare_anndata(
            adata=adata, sample_size_threshold=sample_size_threshold, cluster_size_threshold=cluster_size_threshold
        )

        self.adata = self._move_layer_to_X()

        if optimize_adata:
            self.adata = sc.AnnData(
                X=self.adata.X,
                obs=self.adata.obs[[self.sample_key, self.cells_type_key]],
                var=pd.DataFrame(index=self.adata.var_names),
            )

        assert is_count_data(self.adata.X), "`layer` must contain count data with integer numbers"

        self.model = scPoli(
            adata=self.adata,
            condition_keys=self.sample_key,
            cell_type_keys=self.cells_type_key,
            embedding_dims=self.latent_dim,
        )

        self.model.train(
            n_epochs=self.n_epochs,
            pretraining_epochs=self.pretraining_epochs,
            early_stopping_kwargs=self.early_stopping_kwargs,
            eta=self.eta,
        )

        self.patient_representation = self.model.get_conditional_embeddings().X

    def calculate_distance_matrix(self, force: bool = False, dist="euclidean"):
        """Calculate distances between scPoli sample embeddings"""
        distances = super().calculate_distance_matrix(force=force)

        if distances is not None:
            return distances

        distance_metric = valid_distance_metric(dist)

        distances = scipy.spatial.distance.pdist(self.patient_representation, metric=distance_metric)
        distances = scipy.spatial.distance.squareform(distances)

        self.adata.uns[self.DISTANCES_UNS_KEY] = distances
        self.adata.uns["scpoli_parameters"] = {
            "sample_key": self.sample_key,
            "cells_type_key": self.cells_type_key,
            "distance_type": distance_metric,
            "latent_dim": self.latent_dim,
            "n_epochs": self.n_epochs,
            "pretraining_epochs": self.pretraining_epochs,
            "eta": self.eta,
        }

        return distances


class PhEMD(PatientsRepresentationMethod):
    """Phenotypic Earth Mover's Distance. Source: https://pubmed.ncbi.nlm.nih.gov/31932777/

    Python implementation source: https://github.com/atong01/MultiscaleEMD/blob/main/comparison/phemd.py
    """

    DISTANCES_UNS_KEY = "X_phemd"

    def __init__(self, sample_key, cells_type_key, layer=None, n_clusters: int = 8, seed=67):
        super().__init__(sample_key=sample_key, cells_type_key=cells_type_key, layer=layer, seed=seed)

        self.n_clusters = n_clusters
        self.encoded_labels = None

    def prepare_anndata(
        self,
        adata,
        sample_size_threshold: int = 1,
        cluster_size_threshold: int = 0,
        subset_fraction: float = None,
        subset_n_obs: int = None,
        subset_min_obs_per_sample: int = 500,
    ):
        """Prepare anndata for PhEMD calculation. As computation is very slow, using subset of cells is recommended

        Parameters
        ----------
        adata : AnnData
            Annotated data matrix
        sample_size_threshold : int = 1
            Minimum number of cells in a sample
        cluster_size_threshold : int = 0
            Minimum number of cells in a cluster
        subset_fraction : float = None
            Fraction of cells from each sample to use for PhEMD calculation
        subset_n_obs : int = None
            Number of cells from each sample to use for PhEMD calculation. Ignored if `subset_fraction` is set
        subset_min_obs_per_sample : int = 500
            Minimum number of cells per sample to use for PhEMD calculation
        """
        super().prepare_anndata(adata, sample_size_threshold, cluster_size_threshold)

        if subset_fraction is not None or subset_n_obs is not None:
            self.adata = subsample(
                self.adata,
                obs_category_col=self.cells_type_key,
                fraction=subset_fraction,
                n_obs=subset_n_obs,
                min_obs_per_category=subset_min_obs_per_sample,
            )

        # Convert labels to a format required by phemd implementation
        # The labels will be one-hot encoded and divided by the number of samples
        sc_labels_df = pd.get_dummies(self.adata.obs[self.sample_key])
        self.samples = sc_labels_df.columns
        self.encoded_labels = sc_labels_df.to_numpy()
        self.encoded_labels = self.encoded_labels / self.encoded_labels.sum(axis=0)

    def calculate_distance_matrix(self, force: bool = False, n_jobs=-1):
        """Calculate distances between samples"""
        distances = super().calculate_distance_matrix(force=force)

        if distances is not None:
            return distances

        distances = phemd(
            self._get_data(), self.encoded_labels, n_clusters=self.n_clusters, random_state=self.seed, n_jobs=n_jobs
        )

        self.adata.uns["phemd_parameters"] = {
            "sample_key": self.sample_key,
            "cells_type_key": self.cells_type_key,
            "n_clusters": self.n_clusters,
        }
        self.adata.uns[self.DISTANCES_UNS_KEY] = distances

        return distances


class DiffusionEarthMoverDistance(PatientsRepresentationMethod):
    """Diffusion Earth Mover's Distance. Source: https://arxiv.org/pdf/2102.12833"""

    DISTANCES_UNS_KEY = "X_diffusion_emd"

    def __init__(self, sample_key, cells_type_key, layer=None, seed=67, n_neighbors: int = 15, n_scales: int = 6):
        super().__init__(sample_key=sample_key, cells_type_key=cells_type_key, layer=layer, seed=seed)

        self.n_neighbors = n_neighbors
        self.n_scales = n_scales
        self.labels = None
        self.model = None
        self.patient_representation = None

    def prepare_anndata(self, adata, sample_size_threshold: int = 1, cluster_size_threshold: int = 0):
        """Prepare anndata, calculate neighbors and convert labels to distributions as required by DiffusionEMD"""
        from DiffusionEMD import DiffusionCheb

        super().prepare_anndata(
            adata=adata, sample_size_threshold=sample_size_threshold, cluster_size_threshold=cluster_size_threshold
        )

        # Encode labels as one-hot and normalize them per sample
        samples_encoding = pd.get_dummies(self.adata.obs[self.sample_key])
        labels = samples_encoding.to_numpy().astype(int)
        self.labels = labels / labels.sum(axis=0)

        # Make sure that the order is correct
        self.samples = samples_encoding.columns

        sc.pp.neighbors(self.adata, use_rep=self.layer, method="gauss", n_neighbors=self.n_neighbors)

        self.adata.obsp["connectivities"] = make_matrix_symmetric(self.adata.obsp["connectivities"])

        self.model = DiffusionCheb(n_scales=self.n_scales)

    def calculate_distance_matrix(self, force: bool = False):
        """Calculate distances between samples"""
        distances = super().calculate_distance_matrix(force=force)

        if distances is not None:
            return distances

        # Embeddings where the L1 distance approximates the Earth Mover's Distance
        self.patient_representation = self.model.fit_transform(self.adata.obsp["connectivities"], self.labels)
        distances = scipy.spatial.distance.pdist(self.patient_representation, metric="cityblock")
        distances = scipy.spatial.distance.squareform(distances)

        self.adata.uns[self.DISTANCES_UNS_KEY] = distances
        self.adata.uns["diffusion_emd_parameters"] = {
            "sample_key": self.sample_key,
            "cells_type_key": self.cells_type_key,
            "n_neighbors": self.n_neighbors,
            "n_scales": self.n_scales,
        }

        return self.adata.uns[self.DISTANCES_UNS_KEY]


class MOFA(PatientsRepresentationMethod):
    """Patient representation using MOFA2 model, treating patients as samples with optional cell type views."""

    DISTANCES_UNS_KEY = "X_mofa_distances"

    def __init__(
        self,
        sample_key,
        cells_type_key,
        layer=None,
        seed=67,
        n_factors=10,
        aggregate_cell_types: bool = False,
        **mofa_params,
    ):
        """
        Initialize the MOFA2Method class.

        Parameters
        ----------
        sample_key : str
            Column in .obs containing sample (patient) IDs.
        cells_type_key : str
            Column in .obs containing cell type information.
        layer : Optional[str] = None
            Layer in AnnData to use for gene expression data. If None, uses .X.
        seed : int = 67
            Random seed for reproducibility.
        n_factors : int = 10
            Number of latent factors to learn.
        aggregate_cell_types : bool = False
            If True, treat each cell type as a separate view. If False, aggregate gene expression across all cell types into a single view.
        mofa_params : dict
            Additional parameters for MOFA2.
        """
        super().__init__(sample_key=sample_key, cells_type_key=cells_type_key, layer=layer, seed=seed)
        self.n_factors = n_factors
        self.aggregate_cell_types = aggregate_cell_types
        self.mofa_params = mofa_params
        self.model = None
        self.patient_representations = None
        self.views = None  # List of views (cell types) or single view
        self.cell_types = None

    def prepare_anndata(self, adata, sample_size_threshold=1, cluster_size_threshold=0):
        """
        Prepare AnnData for MOFA2, optionally treating cell types as separate views.

        Parameters
        ----------
        adata : AnnData
            Annotated data matrix.
        sample_size_threshold : int = 1
            Minimum number of cells per sample to retain.
        cluster_size_threshold : int = 0
            Minimum number of cells per cell type within a sample to retain.
        """
        super().prepare_anndata(
            adata=adata, sample_size_threshold=sample_size_threshold, cluster_size_threshold=cluster_size_threshold
        )

        if self.aggregate_cell_types:
            # Aggregate by BOTH sample and cell type
            pseudobulk_data = self._get_pseudobulk(aggregation="mean", fill_value=np.nan, aggregate_cell_types=True)
            self.views = [[view_matrix] for view_matrix in pseudobulk_data]  # -> multiple  celltype view appraoch
        else:
            # Aggregate ONLY by patient
            pseudobulk_data = self._get_pseudobulk(aggregation="mean", fill_value=np.nan, aggregate_cell_types=False)
            self.views = [pseudobulk_data]  # -> single view appraoch

    def calculate_distance_matrix(self, force=False):
        """
        Calculate distances between patients using MOFA2 latent factors.

        Parameters
        ----------
        force : bool = False
            If True, recalculate the distance matrix even if it exists.

        Returns
        -------
        distances : np.ndarray
            Matrix of distances between patients.
        """
        from mofapy2.run.entry_point import entry_point

        distances = super().calculate_distance_matrix(force=force)
        if distances is not None:
            return distances

        ent = entry_point()

        ent.set_data_options(
            scale_groups=False,
            scale_views=True,
            center_groups=False,
        )

        if self.aggregate_cell_types:
            views_names = self.cell_types
        else:
            views_names = ["gene_expression"]

        ent.set_data_matrix(
            data=self.views, samples_names=[self.samples], views_names=views_names, groups_names=["group1"]
        )

        ent.set_model_options(
            factors=self.n_factors,
            ard_factors=True,
            ard_weights=True,
            spikeslab_weights=True,
        )

        ent.set_train_options(seed=self.seed, verbose=True, **self.mofa_params)

        ent.build()
        ent.run()

        self.model = ent.model
        expectations = self.model.getExpectations()

        factors_expectation = expectations["Z"]  # Dictionary with keys 'E' and 'V'
        factors_matrix = factors_expectation["E"]  # Shape: (n_patients, n_factors)

        self.patient_representations = factors_matrix

        distances = scipy.spatial.distance.pdist(self.patient_representations, metric="euclidean")
        distances = scipy.spatial.distance.squareform(distances)

        self.adata.uns[self.DISTANCES_UNS_KEY] = distances
        self.adata.uns["mofa_parameters"] = {
            "sample_key": self.sample_key,
            "n_factors": self.n_factors,
            "aggregate_cell_types": self.aggregate_cell_types,
            **self.mofa_params,
        }

        return distances<|MERGE_RESOLUTION|>--- conflicted
+++ resolved
@@ -1127,23 +1127,9 @@
 
         distance_metric = valid_distance_metric(dist)
 
-        pseudobulk_data = self._get_pseudobulk(aggregation=aggregate, fill_value=np.nan, aggregate_cell_types=True)
-
-<<<<<<< HEAD
-        self.patient_representations = pseudobulk_data
-=======
-        # List of matrices with embedding centroids for samples for each cell type
-        self.patient_representation = np.zeros(shape=(len(self.cell_types), len(self.samples), data.shape[1]))
-        for i, cell_type in enumerate(self.cell_types):
-            for j, sample in enumerate(self.samples):
-                cells_data = data[
-                    (self.adata.obs[self.sample_key] == sample) & (self.adata.obs[self.cells_type_key] == cell_type)
-                ]
-                if cells_data.size == 0:
-                    self.patient_representation[i, j] = np.nan
-                else:
-                    self.patient_representation[i, j] = aggregation_func(cells_data, axis=0)
->>>>>>> cfb4f2d0
+        self.patient_representation = self._get_pseudobulk(
+            aggregation=aggregate, fill_value=np.nan, aggregate_cell_types=True
+        )
 
         # Matrix of distances between samples for each cell type
         distances = np.zeros(shape=(len(self.cell_types), len(self.samples), len(self.samples)))
@@ -1584,7 +1570,7 @@
         self.aggregate_cell_types = aggregate_cell_types
         self.mofa_params = mofa_params
         self.model = None
-        self.patient_representations = None
+        self.patient_representation = None
         self.views = None  # List of views (cell types) or single view
         self.cell_types = None
 
@@ -1669,9 +1655,9 @@
         factors_expectation = expectations["Z"]  # Dictionary with keys 'E' and 'V'
         factors_matrix = factors_expectation["E"]  # Shape: (n_patients, n_factors)
 
-        self.patient_representations = factors_matrix
-
-        distances = scipy.spatial.distance.pdist(self.patient_representations, metric="euclidean")
+        self.patient_representation = factors_matrix
+
+        distances = scipy.spatial.distance.pdist(self.patient_representation, metric="euclidean")
         distances = scipy.spatial.distance.squareform(distances)
 
         self.adata.uns[self.DISTANCES_UNS_KEY] = distances
