--- conflicted
+++ resolved
@@ -246,10 +246,6 @@
     return averages
 
 
-<<<<<<< HEAD
-class SampleRepresentationMethod:
-    """Base class for sample representation methods"""
-=======
 def correlate_composition(meta_adata, expression_adata, sample_key, cell_type_key, target, method="spearman"):
     """
     Correlate cell type composition with a target variable.
@@ -422,9 +418,8 @@
     return expression_correlation_df
 
 
-class PatientsRepresentationMethod:
-    """Base class for patient representation methods"""
->>>>>>> 62747cfb
+class SampleRepresentationMethod:
+    """Base class for sample representation methods"""
 
     DISTANCES_UNS_KEY = "X_method-name_distances"
 
@@ -1307,25 +1302,9 @@
 
         distance_metric = valid_distance_metric(dist)
 
-<<<<<<< HEAD
-        data = self._get_data()
-
-        # List of matrices with embedding centroids for samples for each cell group
-        self.sample_representation = np.zeros(shape=(len(self.cell_groups), len(self.samples), data.shape[1]))
-        for i, cell_group in enumerate(self.cell_groups):
-            for j, sample in enumerate(self.samples):
-                cells_data = data[
-                    (self.adata.obs[self.sample_key] == sample) & (self.adata.obs[self.cell_group_key] == cell_group)
-                ]
-                if cells_data.size == 0:
-                    self.sample_representation[i, j] = np.nan
-                else:
-                    self.sample_representation[i, j] = aggregation_func(cells_data, axis=0)
-=======
-        self.patient_representation = self._get_pseudobulk(
+        self.sample_representation = self._get_pseudobulk(
             aggregation=aggregate, fill_value=np.nan, aggregate_cell_types=True
         )
->>>>>>> 62747cfb
 
         # Matrix of distances between samples for each cell group
         distances = np.zeros(shape=(len(self.cell_groups), len(self.samples), len(self.samples)))
